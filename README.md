--- conflicted
+++ resolved
@@ -1,15 +1,12 @@
 # SwarmAggregationGA
 This is a research project in Swarm robotics using Genetic algorithm as the backbone to search for local controllers to produce a global aggregation behaviour. The base model used is the SOPS model from collective research lab at ASU.
 
-<<<<<<< HEAD
 ## Running the code
 **Make sure you have rust installed\***
 To install latest rust compiler run command:<br>
 `curl --proto '=https' --tlsv1.2 -sSf https://sh.rustup.rs | sh`<br>
 Then to compile and run the simulation run command:<br>
-`cargo run`
-=======
+`cargo run`<br><br>
 ##### TODO
 - [ ] Split the code into modules
-- [ ] define directory structure for future changes
->>>>>>> ca0a29c3
+- [ ] define directory structure for future changes