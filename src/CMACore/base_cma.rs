use crate::SOPSCore::aggregation_cma::SOPSEnvironmentCMA;

use super::Genome;
use rand::{distributions::Bernoulli, distributions::Uniform, rngs, Rng};
use rand_distr::{Normal, Distribution};
use rand_distr::num_traits::abs_sub;
use rayon::prelude::*;
use std::collections::HashMap;
use std::time::Instant;
use std::usize;
use std::io::Write;
use std::fs::File;
use ordered_float::OrderedFloat;
use nalgebra::*;

/*
 * Main GA class for Separation behavior (use as a model to structure and write other GA extensions for other GA's)
 * Provides basic 3 operators of the GAs and a step by step (1 step = 1 generation)
 * population generator for each step
 *  */
pub struct CmaAlgo {
    max_gen: u16,
    elitist_cnt: u16,
    population: Vec<Genome>,
    mut_rate: f64,
    granularity: u8,
    genome_cache: HashMap<[[[OrderedFloat<f64>; 4]; 3]; 4], f64>,
    perform_cross: bool,
    sizes: Vec<(u16,u16)>,
    trial_seeds: Vec<u64>,
    max_div: u32,
    random_seed: u32,
    mean: Matrix<f64, Dyn, Dyn, VecStorage<f64, Dyn, Dyn>>,
    step_size: f64,
    p_sigma: Matrix<f64, Dyn, Dyn, VecStorage<f64, Dyn, Dyn>>,
    covariance_matrix: Matrix<f64, Dyn, Dyn, VecStorage<f64, Dyn, Dyn>>,
    p_c: Matrix<f64, Dyn, Dyn, VecStorage<f64, Dyn, Dyn>>,
    weights: Vec<f64>,
    parent_number: u16,
    mu_eff: f64
}

impl CmaAlgo {

    const GENOME_LEN: u16 = 4 * 3 * 4;
    
    #[inline]
    fn rng() -> rngs::ThreadRng {
        rand::thread_rng()
    }

    #[inline]
    fn normal0_1() -> Normal<f64>{
        Normal::new(0.0, 1.0).unwrap()
    }

    #[inline]
    fn genome_init_rng(granularity: u8) -> Uniform<u8> {
        Uniform::new_inclusive(0, granularity)
    }

    #[inline]
<<<<<<< HEAD
    fn genome_prob_init_rng() -> Uniform<f64> {
        Uniform::new_inclusive(0.0, 1.0)
=======
    fn mean_init_rng(low: f32, high: f32) -> Uniform<f64> {
        Uniform::new_inclusive(low as f64, high as f64)
>>>>>>> 300f34d1
    }

    #[inline]
    fn unfrm_100() -> Uniform<u8> {
        Uniform::new_inclusive(1, 100)
    }

    #[inline]
    fn genome_rng(population_size: u16) -> Uniform<u16> {
        Uniform::new(0, population_size)
    }

    // fn genome_normal_rng(population_size: u16) -> Normal<f64> {
    //     Normal::new(-)
    // }

    // fn mut_val(&self) -> Normal<f64> {
    //     Normal::new(self.mut_mu, self.mut_sd).unwrap()
    // }

    #[inline]
    fn cross_pnt() -> Uniform<u16> {
        Uniform::new_inclusive(0, CmaAlgo::GENOME_LEN-1)
    }

    #[inline]
    fn mut_sign() -> Bernoulli {
        Bernoulli::new(0.3).unwrap()
    }

    /*
     * Initialize GA with given parameters and a random set of genome vectors
     *  */
    #[inline]
    pub fn init_ga(
        population_size: u16,
        max_gen: u16,
        elitist_cnt: u16,
        mut_rate: f64,
        granularity: u8,
        perform_cross: bool,
        sizes: Vec<(u16, u16)>,
        trial_seeds: Vec<u64>,
        random_seed: u32,
        search_interval: Vec<(f32, f32)>
    ) -> Self {
        let mut starting_pop: Vec<Genome> = vec![];

        for _ in 0..population_size {
            //init genome
            let mut genome: [[[f64; 4]; 3]; 4] = [[[0_f64; 4]; 3]; 4];
            for n in 0_u8..4 {
                for j in 0_u8..3 {
                    for i in 0_u8..4 {
                        genome[n as usize][j as usize][i as usize] = (CmaAlgo::rng().sample(CmaAlgo::genome_prob_init_rng()) as f64);
                    }
                }
            }
            starting_pop.push(Genome {
                string: (genome),
                fitness: (0.0),
            });
        }

        let genome_cache: HashMap<[[[OrderedFloat<f64>; 4]; 3]; 4], f64> = HashMap::new();

        // Initial CMA-ES values
        let mut mean = DMatrix::from_element(Self::GENOME_LEN.into(), 1, 0.5);
        for i in 0..Self::GENOME_LEN.into() {
            mean[i] = CmaAlgo::rng().sample(CmaAlgo::mean_init_rng(search_interval[0].0, search_interval[0].1)) as f64
        }
        let mut step_size: f64 = 0.3 * (search_interval[0].1 - search_interval[0].0) as f64;
        let mut p_sigma = DMatrix::from_element(Self::GENOME_LEN.into(), 1, 0.0); //step size evolution path
        let mut covariance_matrix = DMatrix::from_diagonal_element(CmaAlgo::GENOME_LEN.into(), CmaAlgo::GENOME_LEN.into(), 1.0);
        let mut p_c = DMatrix::from_element(Self::GENOME_LEN.into(), 1, 0.0); //covariance matrix evolution path

        // Constant CMA-ES values
        let parent_number = population_size/2;

        // Sets up recombination weights
        // preliminary convex shape
        let mut preliminary_weights: Vec<f64> = vec![];
        for i in 1..(population_size + 1) {
            preliminary_weights.push(((population_size as f64 + 1.0)/2.0).ln() - (i as f64).ln());
        }

        // the variance effective selection mass for the mean
        let mu_eff = (0..parent_number).into_iter().map(|x| preliminary_weights[x as usize]).sum::<f64>().powf(2.0) / (0..parent_number).into_iter().map(|x| (preliminary_weights[x as usize]).powf(2.0)).sum::<f64>();
        
        // other values used to set up weights
        let mu_eff_neg = (0..population_size).into_iter().map(|x| preliminary_weights[x as usize]).sum::<f64>().powf(2.0) / (0..parent_number).into_iter().map(|x| (preliminary_weights[x as usize]).powf(2.0)).sum::<f64>();

        let c_one = 2.0 / ((Self::GENOME_LEN as f64 + 1.3).powf(2.0) + mu_eff); // rank-one update learning rate
        let c_mu = f64::min(1.0 - c_one, 2.0 * ((0.25 + mu_eff + 1.0/mu_eff - 2.0)/((Self::GENOME_LEN as f64 + 2.0).powf(2.0) + 2.0 * mu_eff/2.0))); // rank-mu update learning rate
        
        let alpha_mu = 1.0 + c_one / c_mu;
        let alpha_mu_eff = 1.0 + 2.0 * mu_eff_neg / (mu_eff + 2.0);
        let alpha_pos_def = (1.0 - c_one - c_mu) / (Self::GENOME_LEN as f64 * c_mu);

        // setting up recombination weights
        let mut weights: Vec<f64> = vec![];
        preliminary_weights.iter().for_each(|weight|{
            if *weight >= 0.0{
                weights.push(1.0 / preliminary_weights.iter().filter_map(|x| if *x >= 0.0 {Some(x)} else {None}).sum::<f64>() * weight);
            }
            else {
                weights.push(f64::min(alpha_mu, f64::min(alpha_mu_eff, alpha_pos_def)) / preliminary_weights.iter().filter_map(|x| if *x < 0.0 {Some(x)} else {None}).sum::<f64>().abs() * weight);
            }
        });

        CmaAlgo {
            max_gen,
            elitist_cnt,
            population: starting_pop,
            mut_rate,
            granularity,
            genome_cache,
            perform_cross,
            sizes,
            trial_seeds,
            random_seed,
            max_div: ((granularity-1) as u32)*(CmaAlgo::GENOME_LEN as u32),
            mean,
            step_size,
            p_sigma,
            covariance_matrix,
            p_c,
            weights,
            parent_number,
            mu_eff,
            
        }
    }

    // Takes a genome and returns an equivalent column vector for any matrix multiplication
    fn genome_to_column_vector(&self, genome: [[[f64; 4]; 3]; 4]) ->  Matrix<f64, Dyn, Dyn, VecStorage<f64, Dyn, Dyn>> {
        let mut x: Vec<f64> = vec![];
        for n in 0_u8..4 {
            for j in 0_u8..3 {
                for i in 0_u8..4 {
                    x.push(genome[n as usize][j as usize][i as usize]);
                }
            }
        }
        DMatrix::from_row_iterator(CmaAlgo::GENOME_LEN.into(), 1, x.into_iter())
    }

<<<<<<< HEAD
    // Takes a column vector and returns an equivalent genome
    fn column_vector_to_genome(&self, column: Matrix<f64, Dyn, Dyn, VecStorage<f64, Dyn, Dyn>>) -> [[[f64; 4]; 3]; 4] {
        let mut genome: [[[f64; 4]; 3]; 4] = [[[0_f64; 4]; 3]; 4];
        let vector = column.column(0);
        let mut count = 0;
        for n in 0..4 {
            for i in 0..3 {
                for j in 0..4 {
                   genome[n][i][j] = vector[count];
                   count += 1;
                }
            }
        }
        genome
    }

    fn sample_new_population(&mut self) {
        let mut new_pop: Vec<Genome> = vec![];
        
        //print genomes for analysis
        let best_genome = self.population.iter().max_by(|&g1, &g2| g1.fitness.partial_cmp(&g2.fitness).unwrap()).unwrap();
        println!("Best Genome -> {best_genome:.5?}");

        // Write all the genomic data to a file
        {
            let mut buff: Vec<u8> = Vec::new();
            for genome in &self.population {
                for n in 0..4 {
                    for i in 0..3 {
                        for j in 0..4 {
                            //buff.push(genome.string[n][i][j] as u8);
                            buff.extend(genome.string[n][i][j].to_be_bytes());
                        }
                    }
                }
                buff.extend(genome.fitness.to_be_bytes());
            }

            let mut file = File::options().create(true).append(true).open(format!("./output/genomic_data_Agg_{}.log", self.random_seed)).expect("Failed to create genomic data file!");
            file.write_all(&buff).expect("Failed to append to the genomic data file!");
        }

        // Covariance decomposition
        let matrix_b = self.covariance_matrix.clone().symmetric_eigen().eigenvectors;
        let mut matrix_d = DMatrix::from_element(Self::GENOME_LEN.into(), Self::GENOME_LEN.into(), 0.0);
        for i in 0..Self::GENOME_LEN as usize{
            matrix_d[(i, i)] = self.covariance_matrix.clone().symmetric_eigen().eigenvalues[i].sqrt();                                                                                 
        }
        
        // Sampling process for each new individual in the population
        for _ in 0..self.population.len() as usize{
            
            // Equation 38 (creating z_k; the normally distributed vector)
            // Samples a new column vector from the normal distribution each sample iteration
            let mut z_k =  DMatrix::from_element(Self::GENOME_LEN.into(), 1, 0.0);
            for i in 0..Self::GENOME_LEN as usize{
                z_k[(i, 0)] = CmaAlgo::rng().sample(&CmaAlgo::normal0_1());
            }

            // Equation 39 (creating y_k)
            let y_k = &matrix_b * &matrix_d * &z_k;

            // Equation 40 
            // x_k is one offspring
            let x_k = self.mean.clone() + self.step_size * &y_k;

            // clipping
            let mut x_clip = x_k;
            for i in 0..Self::GENOME_LEN as usize{
                x_clip[(i,0)] = if x_clip[(i,0)] < 0.0 
                {
                    0.0
                }  else if x_clip[(i,0)] > 1.0{
                    1.0
                } else {
                    x_clip[(i,0)]
                }
            }   

            // Changing x_k from a column vector into a genome and pushing it into new_pop vector
            new_pop.push( Genome{
                                string: self.column_vector_to_genome(x_clip),
                                fitness: 0.0,
                                } );
        }

        self.population = new_pop;

    }
    
=======
    /*
     * Computes and returns updated mean
     * y is a vector containing column vectors, such that y = (x_i:lambda - mean) / step-size
     * */
     fn update_mean(&self, y: &Vec<Matrix<f64, Dyn, Dyn, VecStorage<f64, Dyn, Dyn>>>) -> Matrix<f64, Dyn, Dyn, VecStorage<f64, Dyn, Dyn>>{
        // Equation 41
        let mut y_w = DMatrix::from_element(Self::GENOME_LEN.into(), 1, 0.0);
        for i in 0..self.parent_number as usize {
            y_w += self.weights[i] * &y[i];
        } 

        // return updated mean values
        self.mean.clone() + 1.0 * self.step_size * y_w
    }

    /*
     * Computes and returns new step_size
     * Also updates step size evolution path
     * y is a vector containing column vectors, such that y = (x_i:lambda - mean) / step-size
     * */
     fn update_step_size(&mut self, y: &Vec<Matrix<f64, Dyn, Dyn, VecStorage<f64, Dyn, Dyn>>>) -> f64{
        let n = Self::GENOME_LEN as f64;
        // step size constants
        let c_sigma = (self.mu_eff + 2.0) / (n + self.mu_eff + 5.0);
        let d_sigma = 1.0 * 2.0 * f64::max(0.0, ((self.mu_eff - 1.0)/(n + 1.0)).sqrt() - 1.0) + c_sigma;

        // Equation 41
        let mut y_w = DMatrix::from_element(Self::GENOME_LEN.into(), 1, 0.0);
        for i in 0..self.parent_number as usize {
            y_w += self.weights[i] * &y[i];
        } 

        // Matrices to calcuate C^-1/2
        let matrix_b = self.covariance_matrix.clone().symmetric_eigen().eigenvectors;
        let mut matrix_d = DMatrix::from_element(Self::GENOME_LEN.into(), Self::GENOME_LEN.into(), 0.0);
        // D^-1
        for i in 0..Self::GENOME_LEN as usize{
            matrix_d[(i, i)] = 1.0 / self.covariance_matrix.clone().symmetric_eigen().eigenvalues[i].sqrt();                                                                                 
        }

        // update step size evolution path
        let evolution_path = (1.0 - c_sigma) * self.p_sigma.clone() + (c_sigma * (2.0 - c_sigma) * self.mu_eff).sqrt() * (&matrix_b * &matrix_d * &matrix_b.transpose()) * y_w;
        self.p_sigma = evolution_path.clone();        

        // compute new step size
        let step_size = self.step_size * f64::exp((c_sigma / d_sigma) * ((&evolution_path.norm() / ((n).sqrt() * (1.0 - 1.0 / (4.0 * n) + 1.0 / (21.0 * (n).powf(2.0))))) - 1.0));
       
        step_size
    }
>>>>>>> 300f34d1

    /* 
     * Performs covariance matrix adaptation and returns new covariance matrix
     * Also updates covariance matrix evolution path
     * y is a vector containing column vectors, such that y = (x_i:lambda - mean) / step-size
     * gen is current generation (used for heaviside function)
     *  */
    fn covariance_matrix_adaptation(&mut self, y: &Vec<Matrix<f64, Dyn, Dyn, VecStorage<f64, Dyn, Dyn>>>, gen: u16) -> Matrix<f64, Dyn, Dyn, VecStorage<f64, Dyn, Dyn>> {
        let n = Self::GENOME_LEN as f64;
        // covariance matrix adaptation constants
        let alpha_cov = 2.0;
        let c_c = (4.0 + self.mu_eff / n) / (n + 4.0 + 2.0 * self.mu_eff / n); // rank-one update cumulation path decay rate (not sure on value)
        let c_one = alpha_cov / ((n + 1.3).powf(2.0) + self.mu_eff); // rank-one update learning rate
        let c_mu = f64::min(1.0 - c_one, alpha_cov * ((0.25 + self.mu_eff + 1.0/self.mu_eff - 2.0)/((n + 2.0).powf(2.0) + alpha_cov * self.mu_eff/2.0))); // rank-mu update learning rate
        
        // Heaviside function
        let c_sigma = (self.mu_eff + 2.0) / (n + self.mu_eff + 5.0);
        let h_sigma = if (self.p_sigma.norm() / (1.0 - (1.0 - c_sigma).powf(2.0 * (gen as f64 + 1.0))).sqrt()) < ((1.4 + 2.0/(n + 1.0)) * ((n).sqrt() * (1.0 - 1.0 / (4.0 * n) + 1.0 / (21.0 * (n).powf(2.0))))) {
            1.0
        } else {
            0.0
        };

        // Equation 41
        let mut y_w = DMatrix::from_element(Self::GENOME_LEN.into(), 1, 0.0);
        for i in 0..self.parent_number as usize {
            y_w += self.weights[i] * &y[i];
        } 

        // Matrices to calcuate C^-1/2
        let matrix_b = self.covariance_matrix.clone().symmetric_eigen().eigenvectors;
        let mut matrix_d = DMatrix::from_element(Self::GENOME_LEN.into(), Self::GENOME_LEN.into(), 0.0);
        // D^-1
        for i in 0..Self::GENOME_LEN as usize{
            matrix_d[(i, i)] = 1.0 / self.covariance_matrix.clone().symmetric_eigen().eigenvalues[i].sqrt();                                                                                 
        }

        // Equation 45
        // Update covariance matrix evolution path
        let evolution_path = (1.0 - c_c) * self.p_c.clone() + h_sigma * (c_c * (2.0 - c_c) * self.mu_eff).sqrt() * y_w;
        self.p_c = evolution_path.clone(); //updating covariance evolution path

        // Equation 46
        // Adjust weights for covariance matrix
        let mut covariance_weights = vec![]; 
        for i in 0..self.population.len() {
            if self.weights[i] >= 0.0 {
                covariance_weights.push(self.weights[i]);
            } else {
                covariance_weights.push(self.weights[i] * n / ((&matrix_b * &matrix_d * &matrix_b.transpose()) * &y[i]).norm().powf(2.0));
            }
        }

        // Equation 47
        // Calculate new covariance matrix
        let rank_one_update = &evolution_path * &evolution_path.transpose();

        let mut rank_mu_update = DMatrix::from_element(Self::GENOME_LEN.into(), Self::GENOME_LEN.into(), 0.0);
        for i in 0..self.population.len() {
            rank_mu_update += covariance_weights[i] * &y[i] * &y[i].transpose();
        }

        let new_covariance_matrix  = ((1.0 + c_one * ((1.0 - h_sigma) * c_c * (2.0 - c_c)) - c_one - c_mu * self.weights.iter().map(|x| x).sum::<f64>()) * self.covariance_matrix.clone()) + (c_one * rank_one_update)+ (c_mu * rank_mu_update) ;
        
        new_covariance_matrix
    }

    // mutate genome based on set mutation rate for every gene of the genome
    fn mutate_genome(&self, genome: &[[[f64; 4]; 3]; 4]) -> [[[f64; 4]; 3]; 4] {
        let mut new_genome = genome.clone();
        for n in 0..4 {
            for i in 0..3 {
                for j in 0..4 {
                    let smpl = CmaAlgo::rng().sample(&CmaAlgo::unfrm_100());
                    if smpl as f64 <= self.mut_rate * 100.0 {
                        // a random + or - mutation operation on each gene
                        let per_dir = CmaAlgo::rng().sample(&CmaAlgo::mut_sign());
                        new_genome[n][i][j] = (if per_dir {
                            genome[n][i][j] + 1.0
                        } else if genome[n][i][j] == 0.0 {
                            0.0
                        } else {
                            genome[n][i][j] - 1.0
                        })
                        .clamp(0.0, self.granularity.into());
                    }
                }
            }
        }
        new_genome
    }

    /*
     * Implements a simple single-point crossover operator with crossover point choosen at random in genome vector
     *  */
    // fn generate_offspring(&self, parent1: &[[[u8; 4]; 3]; 4], parent2: &[[[u8; 4]; 3]; 4]) -> [[[u8; 4]; 3]; 4] {
    //     let mut new_genome: [[[u8; 4]; 3]; 4] = [[[0_u8; 4]; 3]; 4];
    //     let cross_pnt = CmaAlgo::rng().sample(&CmaAlgo::cross_pnt());
    //     let mut cnt = 0;
    //     for n in 0..4 {
    //         for i in 0..3 {
    //             for j in 0..4 {
    //                 if cnt < cross_pnt {
    //                     new_genome[n][i][j] = parent1[n][i][j];
    //                 } else {
    //                     new_genome[n][i][j] = parent2[n][i][j];
    //                 }
    //                 cnt += 1; 
    //             }
    //         }
    //     }
    //     new_genome
    // }

    fn generate_offspring(&self, parent1: &[[[f64; 4]; 3]; 4], parent2: &[[[f64; 4]; 3]; 4]) -> [[[f64; 4]; 3]; 4] {
        let mut new_genome: [[[f64; 4]; 3]; 4] = [[[0_f64; 4]; 3]; 4];
        let cross_pnt_1 = CmaAlgo::rng().sample(&CmaAlgo::cross_pnt());
        let cross_pnt_2 = CmaAlgo::rng().sample(&CmaAlgo::cross_pnt());
        let lower_cross_pnt = if cross_pnt_1 <= cross_pnt_2 {cross_pnt_1} else {cross_pnt_2};
        let higher_cross_pnt = if cross_pnt_1 > cross_pnt_2 {cross_pnt_1} else {cross_pnt_2};

        let mut cnt = 0;
        for n in 0..4 {
            for i in 0..3 {
                for j in 0..4 {
                    if cnt < lower_cross_pnt {
                        new_genome[n][i][j] = parent1[n][i][j];
                    } else if cnt > lower_cross_pnt && cnt < higher_cross_pnt {
                        new_genome[n][i][j] = parent2[n][i][j];
                    } else {
                        new_genome[n][i][j] = parent1[n][i][j];
                    }
                    cnt += 1;
                }
            }
        }
        new_genome
    }

    /*
     * Performs the 3 operations (in sequence 1. selection, 2. crossover, 3. mutation) 
     * on the existing populations to generate new population
     *  */
    // fn generate_new_pop(&mut self) {
    //     let mut new_pop: Vec<Genome> = vec![];
    //     let mut selected_g: Vec<[[[u8; 4]; 3]; 4]> = vec![];
    //     let mut rank_wheel: Vec<usize> = vec![];
    //     //sort the genomes in population by fitness value
    //     self.population.sort_unstable_by(|genome_a, genome_b| {
    //         genome_b.fitness.partial_cmp(&genome_a.fitness).unwrap()
    //     });

    //     //print genomes for analysis
    //     let best_genome = self.population[0];
    //     println!("Best Genome -> {best_genome:.5?}");

    //     for idx in 1..self.population.len() {
    //         println!("{y:.5?}", y = self.population[idx]);
    //     }
        
    //     //bifercate genomes
    //     for (index, genome) in self.population.iter().enumerate() {
    //         if index < self.elitist_cnt as usize {
    //             //separate out the elitist and directly pass them to next gen
    //             new_pop.push(*genome);
    //         }
    //         let genome_rank = self.population.len() - index;
    //         //create rank wheel for selection
    //         for _ in 0..genome_rank {
    //             rank_wheel.push(index);
    //         }
    //     }
    //     //perform selection and then (if perform_cross flag is set) single-point crossover
    //     let rank_wheel_rng = Uniform::new(0, rank_wheel.len());
    //     for _ in 0..(self.population.len() - self.elitist_cnt as usize) {
    //         let mut wheel_idx = CmaAlgo::rng().sample(&rank_wheel_rng);
    //         let p_genome_idx1 = rank_wheel[wheel_idx];
    //         if self.perform_cross {
    //             wheel_idx = CmaAlgo::rng().sample(&rank_wheel_rng);
    //             let p_genome_idx2 = rank_wheel[wheel_idx];
    //             selected_g.push(self.generate_offspring(
    //                 &self.population[p_genome_idx1].string,
    //                 &self.population[p_genome_idx2].string,
    //             ));
    //         } else {
    //             selected_g.push(self.population[p_genome_idx1].string); // added
    //         }
    //     }

    //     //perform mutation
    //     for idx in 0..selected_g.len() {
    //         let genome = selected_g[idx];
    //         // println!("Genome:{} mutations", idx);
    //         let mutated_g = self.mutate_genome(&genome);
    //         new_pop.push(Genome {
    //             string: mutated_g,
    //             fitness: 0.0,
    //         });
    //     }
    //     self.population = new_pop;
    // }

    /*
     * Performs the 3 operations (in sequence 1. selection, 2. crossover, 3. mutation) 
     * on the existing populations to generate new population
     *  */
     fn generate_new_pop(&mut self) {
        let mut new_pop: Vec<Genome> = vec![];
        let mut selected_g: Vec<[[[f64; 4]; 3]; 4]> = vec![];
        let mut crossed_g: Vec<[[[f64; 4]; 3]; 4]> = vec![];
        let population_size = self.population.len() as u16;
        //sort the genomes in population by fitness value
        // self.population.sort_unstable_by(|genome_a, genome_b| {
        //     genome_b.fitness.partial_cmp(&genome_a.fitness).unwrap()
        // });

        //print genomes for analysis
        let best_genome = self.population.iter().max_by(|&g1, &g2| g1.fitness.partial_cmp(&g2.fitness).unwrap()).unwrap();
        println!("Best Genome -> {best_genome:.5?}");

        // for idx in 1..self.population.len() {
        //     println!("{y:.5?}", y = self.population[idx].fitness);
        // }

        // Write all the genomic data to a file
        {
            let mut buff: Vec<u8> = Vec::new();
            for genome in &self.population {
                for n in 0..4 {
                    for i in 0..3 {
                        for j in 0..4 {
                            //buff.push(genome.string[n][i][j] as u8);
                            buff.extend(genome.string[n][i][j].to_be_bytes());
                        }
                    }
                }
                buff.extend(genome.fitness.to_be_bytes());
            }

            let mut file = File::options().create(true).append(true).open(format!("./output/genomic_data_Agg_{}.log", self.random_seed)).expect("Failed to create genomic data file!");
            file.write_all(&buff).expect("Failed to append to the genomic data file!");
        }
        
        //perform tournament selection
        for _ in 0..(population_size) {
            let genome_idx_1 = CmaAlgo::rng().sample(&CmaAlgo::genome_rng(population_size));
            let mut genome_idx_2;
            loop {
                genome_idx_2 = CmaAlgo::rng().sample(&CmaAlgo::genome_rng(population_size));
                if genome_idx_1 != genome_idx_2 {
                    break;
                }
            }
            let genome_1 = self.population[genome_idx_1 as usize];
            let genome_2 = self.population[genome_idx_2 as usize];
            if genome_1.fitness > genome_2.fitness {
                selected_g.push(genome_1.string);
            } else {
                selected_g.push(genome_2.string);
            }
        }
        
        //perform 2-point crossover
        for _ in 0..(population_size) {
            let genome_idx_1 = CmaAlgo::rng().sample(&CmaAlgo::genome_rng(population_size));
            let mut genome_idx_2;
            loop {
                genome_idx_2 = CmaAlgo::rng().sample(&CmaAlgo::genome_rng(population_size));
                if genome_idx_1 != genome_idx_2 {
                    break;
                }
            }
            let genome_1 = selected_g[genome_idx_1 as usize];
            let genome_2 = selected_g[genome_idx_2 as usize];
            crossed_g.push(self.generate_offspring(&genome_1,&genome_2));
        }

        //perform mutation
        for idx in 0..(population_size) {
            let genome = crossed_g[idx as usize];
            // println!("Genome:{} mutations", idx);
            let mutated_g = self.mutate_genome(&genome);
            new_pop.push(Genome {
                string: mutated_g,
                fitness: 0.0,
            });
        }
        self.population = new_pop;
    }

    // A single step of CMA ie. generation, where following happens in sequence
    // 1. calculate new population's fitness values
    // 2. Save each genome's fitness value based on mean fitness for 'n' eval trials
    // 3. Update mean
    // 4. Update step size
    // 5. Covariance Matrix Adaptation
    // 4. Generate new population based on these fitness values
    fn step_through(&mut self, gen: u16) -> f32 {
        let trials = self.trial_seeds.len();
        let seeds = self.trial_seeds.clone();
        let granularity = self.granularity.clone();

        // let trials_vec: Vec<((u16,u16),u64)> = self
        //     .sizes.clone()
        //     .into_iter()
        //     .zip(seeds)
        //     .flat_map(|v| std::iter::repeat(v).take(trials.into()))
        //     .collect();

        let mut trials_vec: Vec<((u16,u16),u64)> = Vec::new();

        self.sizes.iter().for_each(|size| {
            self.trial_seeds.iter().for_each(|seed| {
                trials_vec.push(((size.0,size.1),*seed));
            });
        });

        // TODO: run each genome in a separate compute node
        // TODO: use RefCell or lazy static to make the whole check and update into a single loop.
        let mut genome_fitnesses = vec![-1.0; self.population.len()];

        // check if the cache has the genome's fitness calculated
        self.population
            .iter()
            .enumerate()
            .for_each(|(idx, genome)| {
                //let genome_s = genome.string.clone();

                let mut genome_s: [[[OrderedFloat<f64>; 4]; 3]; 4] = [[[OrderedFloat(0_f64); 4]; 3]; 4];
                for n in 0..4 {
                    for i in 0..3 {
                        for j in 0..4 {
                            genome_s[n][i][j] = OrderedFloat(genome.string[n][i][j]);
                        }
                    }
                }

                match self.genome_cache.get(&genome_s) {
                    Some(fitness) => {
                        genome_fitnesses.insert(idx, *fitness);
                        return;
                    }
                    None => return,
                }
            });

        // update the genome if the value exists in the cache
        self.population
            .iter_mut()
            .enumerate()
            .for_each(|(idx, genome)| {
                if genome_fitnesses[idx] > -1.0 {
                    genome.fitness = genome_fitnesses[idx];
                }
            });

        self.population.par_iter_mut().for_each(|genome| {
            // bypass if genome has already fitness value calculated
            let genome_s = genome.string.clone();
            if gen > 0 && genome.fitness > 0.0 {
                return;
            }

            // Calculate the fitness for 'n' number of trials
            let fitness_tot: f64 = trials_vec.clone()
                .into_par_iter()
                .map(|trial| {
                    let mut genome_env = SOPSEnvironmentCMA::init_sops_env(&genome_s, trial.0.0, trial.0.1, trial.1.into(), granularity);
                    let g_fitness = genome_env.simulate(false);
                    // Add normalization of the fitness value based on optimal fitness value for a particular cohort size
                    // let max_fitness = SOPSEnvironment::aggregated_fitness(particle_cnt as u16);
                    // let g_fitness = 1; // added
                    g_fitness as f64 / (genome_env.get_max_fitness() as f64)
                })
                .sum();
            
            /* Snippet to calculate Median fitness value of the 'n' trials
            // let mut sorted_fitness_eval: Vec<f64> = Vec::new();
            // fitness_trials.collect_into_vec(&mut sorted_fitness_eval);
            // sorted_fitness_eval.sort_by(|a, b| a.partial_cmp(b).unwrap());
            // println!("Trials: {y:?}",y = sorted_fitness_eval);
            // println!("Mid: {y}",y=((trials / 2) as usize));
            // genome.fitness = sorted_fitness_eval[((trials / 2) as usize)];
            */

            let fitness_val = fitness_tot / (trials_vec.len() as f64) as f64;
            genome.fitness = fitness_val;
        });

        // populate the cache
        for idx in 0..self.population.len() {
            //let genome_s = self.population[idx].string.clone();

            let mut genome_s: [[[OrderedFloat<f64>; 4]; 3]; 4] = [[[OrderedFloat(0_f64); 4]; 3]; 4];
            for n in 0..4 {
                for i in 0..3 {
                    for j in 0..4 {
                        genome_s[n][i][j] = OrderedFloat(self.population[idx].string[n][i][j]);
                    }
                }
            }

            let genome_f = self.population[idx].fitness.clone();
            self.genome_cache.insert(genome_s, genome_f);
        }

        //avg.fitness of population
        let fit_sum = self
            .population
            .iter()
            .fold(0.0, |sum, genome| sum + genome.fitness);
        println!(
            "Avg. Fitness -> {}",
            fit_sum / (self.population.len() as f64)
        );

        // calculate population diversity
        // based on simple component wise euclidean distance squared*
        // of the genome vectors
        let mut pop_dist: Vec<f32> = vec![];
        for i in 0..self.population.len() {
            for j in (i + 1)..self.population.len() {
                let genome1 = self.population[i];
                let genome2 = self.population[j];
                let mut dis_sum: u16 = 0;
                for n in 0..4 {
                    for i in 0..3 {
                        for j in 0..4 {
                            //let dis = (genome1.string[n][i][j]).abs_diff(genome2.string[n][i][j]);
                            let dis = (genome1.string[n][i][j] - genome2.string[n][i][j]).abs();
                            dis_sum += dis as u16;
                            // let genome1_prob = genome1.string[n][i][j] as f64 / (self.granularity as f64);
                            // let genome2_prob = genome2.string[n][i][j] as f64 / (self.granularity as f64);
                            // let dis = (genome1_prob - genome2_prob).abs();
                            // dis_sum += dis.powf(2.0);
                        }
                    }
                }
                // pop_dist.push(dis_sum.sqrt());
                pop_dist.push(dis_sum.into());
            }
        }
        let pop_diversity: f32 = pop_dist.iter().sum();
        let avg_pop_diversity: f32 = pop_diversity / (pop_dist.len() as f32);
        println!(
            "Population diversity -> {}",
            avg_pop_diversity / (self.max_div as f32)
        );

<<<<<<< HEAD
        // population as column vectors
        //will be changed (needs to be sorted search points (x_i:lambda)), currently not sorted
=======

        // population as column vectors (x_i:lambda)
        // sort genomes by fitness value
        let mut sorted_pop = self.population.clone();
        sorted_pop.sort_by(|a, b| (&b.fitness).partial_cmp(&a.fitness).unwrap());
        // convert sorted genomes to column vectors (creating x_i:lambda)
>>>>>>> 300f34d1
        let mut vec_pop: Vec<Matrix<f64, Dyn, Dyn, VecStorage<f64, Dyn, Dyn>>> = vec![]; 
        sorted_pop
            .iter()
            .for_each(|genome| {
                vec_pop.push(self.genome_to_column_vector(genome.string));
            });

        // y_i:lambda not <y>_w
        let mut y = vec![];
        for i in 0..self.population.len() {
            y.push((&vec_pop[i] - self.mean.clone())/self.step_size);
        } 
        
//      am i sorting the fitness values?
//      find the highest fitness values and then put them in array to be used by the weighted mean?


        //calculate new mean
        self.mean = self.update_mean(&y);
        //println!("Mean: {}", self.mean);

        //update step-size
        self.step_size = self.update_step_size(&y);
        //println!("Step Size: {}", self.step_size);

        //covariance matrix adaptation
        self.covariance_matrix = self.covariance_matrix_adaptation(&y, gen);

        // Matrices for eigendecomposition of C where C = B D^2 B^T
        //let matrix_b = self.covariance_matrix.clone().symmetric_eigen().eigenvectors;
        //let mut matrix_d = DMatrix::from_element(Self::GENOME_LEN.into(), Self::GENOME_LEN.into(), 0.0);
        //for i in 0..Self::GENOME_LEN as usize{
        //    matrix_d[(i, i)] = self.covariance_matrix.clone().symmetric_eigen().eigenvalues[i].sqrt();                                                                                 
        //}

        //generate new population
        self.sample_new_population();
        avg_pop_diversity
    }

    /*
     * The main loop of the GA which runs the full scale GA steps untill stopping criterion (ie. MAX Generations)
     * is reached
     *  */
    pub fn run_through(&mut self) {

        // Run the GA for given #. of Generations
        for gen in 0..self.max_gen {
            println!("Starting Gen:{}", gen);
            let now = Instant::now();
            self.step_through(gen);
            let elapsed = now.elapsed().as_secs();
            println!("Generation Elapsed Time: {:.2?}s", elapsed);
        }
        /*
         * Snippet to evaluate the final best genome evolved at the end of GA execution
         * TODO: Accept a parameter to run this snippet ?? Or save the best genomes to files if need be ?
        // let best_genome = self.population[0];
        // let mut best_genome_env = SOPSEnvironment::static_init(&best_genome.string);
        // best_genome_env.print_grid();
        // let g_fitness = best_genome_env.simulate();
        // best_genome_env.print_grid();
        // println!("Best genome's fitness is {}", g_fitness);
        // println!("{best_genome:?}");
         */
    }
}<|MERGE_RESOLUTION|>--- conflicted
+++ resolved
@@ -60,13 +60,12 @@
     }
 
     #[inline]
-<<<<<<< HEAD
+
     fn genome_prob_init_rng() -> Uniform<f64> {
         Uniform::new_inclusive(0.0, 1.0)
-=======
+    }
     fn mean_init_rng(low: f32, high: f32) -> Uniform<f64> {
         Uniform::new_inclusive(low as f64, high as f64)
->>>>>>> 300f34d1
     }
 
     #[inline]
@@ -214,7 +213,6 @@
         DMatrix::from_row_iterator(CmaAlgo::GENOME_LEN.into(), 1, x.into_iter())
     }
 
-<<<<<<< HEAD
     // Takes a column vector and returns an equivalent genome
     fn column_vector_to_genome(&self, column: Matrix<f64, Dyn, Dyn, VecStorage<f64, Dyn, Dyn>>) -> [[[f64; 4]; 3]; 4] {
         let mut genome: [[[f64; 4]; 3]; 4] = [[[0_f64; 4]; 3]; 4];
@@ -305,7 +303,6 @@
 
     }
     
-=======
     /*
      * Computes and returns updated mean
      * y is a vector containing column vectors, such that y = (x_i:lambda - mean) / step-size
@@ -355,7 +352,6 @@
        
         step_size
     }
->>>>>>> 300f34d1
 
     /* 
      * Performs covariance matrix adaptation and returns new covariance matrix
@@ -805,17 +801,12 @@
             avg_pop_diversity / (self.max_div as f32)
         );
 
-<<<<<<< HEAD
-        // population as column vectors
-        //will be changed (needs to be sorted search points (x_i:lambda)), currently not sorted
-=======
-
         // population as column vectors (x_i:lambda)
         // sort genomes by fitness value
         let mut sorted_pop = self.population.clone();
         sorted_pop.sort_by(|a, b| (&b.fitness).partial_cmp(&a.fitness).unwrap());
         // convert sorted genomes to column vectors (creating x_i:lambda)
->>>>>>> 300f34d1
+
         let mut vec_pop: Vec<Matrix<f64, Dyn, Dyn, VecStorage<f64, Dyn, Dyn>>> = vec![]; 
         sorted_pop
             .iter()
